--- conflicted
+++ resolved
@@ -945,11 +945,7 @@
 
 */
 
-<<<<<<< HEAD
-export type PurchasePaymentType = 'PT_CHANNEL' | 'PT_THREAD' | 'PT_CUSTODIAL'
-=======
-export type PurchasePaymentType = 'PT_CHANNEL' | 'PT_THREAD' | 'PT_LINK'
->>>>>>> a88c702b
+export type PurchasePaymentType = 'PT_CHANNEL' | 'PT_THREAD' | 'PT_CUSTODIAL' | 'PT_LINK'
 
 
 export interface PurchaseRequest<MetadataType=any, PaymentMetadataType=any> {
