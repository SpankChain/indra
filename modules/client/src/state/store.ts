<<<<<<< HEAD
import { ChannelStatus, ThreadHistoryItem } from '../types'
=======
import { ChannelUpdateReason } from '../types'
>>>>>>> 5024888e
import { UpdateRequest } from '../types'
//import Wallet from 'ethereumjs-wallet' //typescript doesn't like this module, needs declaration
import { EMPTY_ROOT_HASH } from '../lib/constants'
import { Store } from 'redux';
import { ThreadState, ChannelState } from '../types'
import { SyncResult } from '../types'
import { ExchangeRateState } from './ConnextState/ExchangeRates'

export const CHANNEL_ZERO_STATE = {
  user: '0x0',
  recipient: '0x0',
  contractAddress: process.env.CONTRACT_ADDRESS!,
  balanceWeiUser: '0',
  balanceWeiHub: '0',
  balanceTokenUser: '0',
  balanceTokenHub: '0',
  pendingDepositWeiUser: '0',
  pendingDepositWeiHub: '0',
  pendingDepositTokenUser: '0',
  pendingDepositTokenHub: '0',
  pendingWithdrawalWeiUser: '0',
  pendingWithdrawalWeiHub: '0',
  pendingWithdrawalTokenUser: '0',
  pendingWithdrawalTokenHub: '0',
  txCountGlobal: 0,
  txCountChain: 0,
  threadRoot: EMPTY_ROOT_HASH,
  threadCount: 0,
  timeout: 0,
  // To maintain the invariant that the current channel is always signed, add
  // non-empty signatures here. Note: this is a valid assumption because:
  // 1. The signatures of the current channel state should never need to be
  //    checked, and
  // 2. The initial state (ie, with zll zero values) is indistinguishable from
  //    some subsequent state which has no value (ie, user and hub have
  //    withdrawn their entire balance)
  sigUser: '0x0',
  sigHub: '0x0',
}

export class SyncControllerState {
  // Updates we need to send back to the hub
  updatesToSync: UpdateRequest[] = []
}

export class RuntimeState {
  canDeposit: boolean = false
  canExchange: boolean = false
  canWithdraw: boolean = false
  canBuy: boolean = false
  canCollateralize: boolean = false
  exchangeRate: null | ExchangeRateState = null
  syncResultsFromHub: SyncResult[] = []
  updateRequestTimeout: number = 60 * 10 // default 10 min
}

export interface PendingRequestedDeposit {
  amount: Payment
  requestedOn: number
  txCount: number | null
}

export class PersistentState {
  channel: ChannelState = CHANNEL_ZERO_STATE

  // The update that created this channel, or an empty payment if the channel
  // update is the initial.
  channelUpdate: UpdateRequest = {
    reason: 'Payment',
    args: {
      recipient: 'hub',
      amountToken: '0',
      amountWei: '0',
    },
    txCount: 0,
    sigHub: '0x0',
    sigUser: '0x0',
  }

  // The 'latestValidState' is the latest state with no pending operations
  // which will be used by the Invalidation update (since the current channel
  // might have pending operations which need to be invalidated). Set by the
  // reducer in reducers.
  latestValidState: ChannelState = CHANNEL_ZERO_STATE

  activeThreads: ThreadState[] = [] // all open and active threads at latest state
  activeInitialThreadStates: ThreadState[] = [] // used to generate root hash
  // threadHistory should contain all sender/receiver threads,
  // with the latest update between them. this is how the client
  // will generate and track the appropriate threadID for each sender/receiver
  // combo in their threads. Only the latest sender/receiver thread should be
  // included in this history
  threadHistory: ThreadHistoryItem[] = []
  lastThreadUpdateId: number = 0 // global hub db level
  syncControllerState = new SyncControllerState()

  requestedDeposit: null | PendingRequestedDeposit = null
}

export class ConnextState {
  persistent = new PersistentState()
  runtime = new RuntimeState()
}

export type ConnextStore = Store<ConnextState><|MERGE_RESOLUTION|>--- conflicted
+++ resolved
@@ -1,13 +1,9 @@
-<<<<<<< HEAD
 import { ChannelStatus, ThreadHistoryItem } from '../types'
-=======
-import { ChannelUpdateReason } from '../types'
->>>>>>> 5024888e
 import { UpdateRequest } from '../types'
 //import Wallet from 'ethereumjs-wallet' //typescript doesn't like this module, needs declaration
 import { EMPTY_ROOT_HASH } from '../lib/constants'
 import { Store } from 'redux';
-import { ThreadState, ChannelState } from '../types'
+import { ThreadState, ChannelState, Payment } from '../types'
 import { SyncResult } from '../types'
 import { ExchangeRateState } from './ConnextState/ExchangeRates'
 
@@ -57,6 +53,7 @@
   exchangeRate: null | ExchangeRateState = null
   syncResultsFromHub: SyncResult[] = []
   updateRequestTimeout: number = 60 * 10 // default 10 min
+  channelStatus: ChannelStatus = "CS_OPEN"
 }
 
 export interface PendingRequestedDeposit {
