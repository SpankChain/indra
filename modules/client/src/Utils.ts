--- conflicted
+++ resolved
@@ -1,4 +1,4 @@
-import { convertChannelState } from './types'
+import { convertChannelState, ChannelState } from './types'
 /*********************************
  *********** UTIL FNS ************
  *********************************/
@@ -287,7 +287,6 @@
 
     return addr
   }
-<<<<<<< HEAD
 
   hasPendingOps(stateAny: ChannelState<any>) {
     const state = convertChannelState('str', stateAny)
@@ -300,6 +299,4 @@
     return false
   }
 
-=======
->>>>>>> fe9f1f32
 }