#!/bin/bash
set -e

echo "===> Starting database in env:"
env

# Start temporary database in background to run migrations
while [[ -f "/var/lib/postgresql/data/postmaster.pid" ]]
do echo "===> Waiting for lock to be released..." && sleep 2
done
/docker-entrypoint.sh postgres &
PID=$!
ops/wait-for-it.sh 127.0.0.1:5432
echo "===> Good morning, Postgres!"

# Run migrations
echo "===> Running migrations..."
migrate=./node_modules/.bin/db-migrate
if [[ -z "POSTGRES_PASSWORD" ]]
then POSTGRES_PASSWORD="`cat $POSTGRES_PASSWORD_FILE`"
fi
if [[ -n "POSTGRES_PASSWORD_FILE" ]]
then unset POSTGRES_PASSWORD
fi

echo "===> Running additional migrations..."

sql_files=(
<<<<<<< HEAD
=======
  build/initial.sql
>>>>>>> 2e3e1eae
  build/channel-manager.sql
  build/custodial-payments.sql
  build/onchain-transactions.sql
)

for f in "${sql_files[@]}"; do 
echo "Loading $f..." && psql --username=$POSTGRES_USER $POSTGRES_DB < "$f"
done
echo "===> Migrations completed successfully"

# Turn this off until we can confirm it's supposed to work
if [[ -n "$TEST" ]]
then
  echo "===> Testing migration results..."
  outf="/tmp/migration-test-results"
  for f in test/*.sql
  do
    echo "Testing: $f"
    psql --username=$POSTGRES_USER $POSTGRES_DB < "$f" > "$outf"
    diff -u "$f.expected" "$outf" || {
      echo "Oh no.. hint: run cp $outf \"$PWD/$f.expected\""
      exit 1
    }
    echo "Okay!"
  done
fi

# Start database in foreground to serve requests from hub
echo "===> Stopping old database.."
kill $PID
while [[ -f "/var/lib/postgresql/data/postmaster.pid" ]]
do echo "===> Waiting for lock to be released..." && sleep 2
done

# Have requests to port 5433 returns "done" a la unix.stackexchange.com/a/37762
echo "===> Signalling the completion of migrations..."
while true
do echo 2 && echo 'db migrations complete' | nc -lk -p 5433
done > /dev/null &

echo "===> Starting new database.."
exec /docker-entrypoint.sh postgres<|MERGE_RESOLUTION|>--- conflicted
+++ resolved
@@ -26,10 +26,7 @@
 echo "===> Running additional migrations..."
 
 sql_files=(
-<<<<<<< HEAD
-=======
   build/initial.sql
->>>>>>> 2e3e1eae
   build/channel-manager.sql
   build/custodial-payments.sql
   build/onchain-transactions.sql
