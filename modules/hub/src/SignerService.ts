import { Utils } from 'connext/dist/Utils'
import Config from './Config'
<<<<<<< HEAD
import { UnsignedChannelState, ChannelState } from 'connext/dist/types'
import * as fs from 'fs';
import * as eth from 'ethers';
=======
import { UnsignedChannelState, ChannelState } from './vendor/connext/types'
import { Block } from 'web3/types';
>>>>>>> 57de772d

export class SignerService {
  private web3: any

  private utils: Utils

  private config: Config

  constructor(web3: any, utils: Utils, config: Config) {
    this.web3 = web3
    this.utils = utils
    this.config = config
  }

  public async getLatestBlock(): Promise<Block> {
    return await this.web3.eth.getBlock('latest')
  }

  public async getSigForChannelState(
    state: UnsignedChannelState | ChannelState,
  ): Promise<string> {
    const stateHash = this.utils.createChannelStateHash(state)
    return await this.web3.eth.sign(stateHash, this.config.hotWalletAddress)
  }

  public async signChannelState(
    state: UnsignedChannelState | ChannelState,
    sigUser: string = null,
  ): Promise<ChannelState> {
    const sigHub = await this.getSigForChannelState(state)
    return {
      ...state,
      sigHub,
      sigUser,
    }
  }
}<|MERGE_RESOLUTION|>--- conflicted
+++ resolved
@@ -1,13 +1,9 @@
+import * as fs from 'fs';
 import { Utils } from 'connext/dist/Utils'
+import { UnsignedChannelState, ChannelState } from 'connext/dist/types'
+import * as eth from 'ethers';
+import { Block } from 'web3/types';
 import Config from './Config'
-<<<<<<< HEAD
-import { UnsignedChannelState, ChannelState } from 'connext/dist/types'
-import * as fs from 'fs';
-import * as eth from 'ethers';
-=======
-import { UnsignedChannelState, ChannelState } from './vendor/connext/types'
-import { Block } from 'web3/types';
->>>>>>> 57de772d
 
 export class SignerService {
   private web3: any
