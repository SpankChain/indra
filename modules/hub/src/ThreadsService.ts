--- conflicted
+++ resolved
@@ -131,10 +131,6 @@
     let threadStates = threadInitialStates.map(thread =>
       convertThreadState('str', thread.state)
     )
-<<<<<<< HEAD
-    threadStates.push(convertThreadState('str', thread))
-=======
->>>>>>> fc398890
 
     const unsignedChannelStateSender = this.validator.generateOpenThread(
       convertChannelState('str', channelSender.state),
@@ -154,10 +150,6 @@
     threadStates = threadInitialStates.map(thread =>
       convertThreadState('str', thread.state)
     )
-<<<<<<< HEAD
-    threadStates.push(convertThreadState('str', thread))
-=======
->>>>>>> fc398890
 
     const unsignedChannelStateReceiver = this.validator.generateOpenThread(
       convertChannelState('str', channelReceiver.state),
