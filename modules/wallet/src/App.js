import React, { Component } from 'react';
import { getConnextClient } from 'connext/dist/Connext';
import './App.css';
import ProviderOptions from './utils/ProviderOptions.ts';
import clientProvider from './utils/web3/clientProvider.ts';
import { setWallet } from './utils/actions.js';
import { createWallet, createWalletFromKey, findOrCreateWallet } from './walletGen';
import { createStore } from 'redux';
import Select from 'react-select';
import axios from 'axios';
const Web3 = require('web3');
const Tx = require('ethereumjs-tx');
const eth = require('ethers');
//const util = require('ethereumjs-util')
require('dotenv').config();

// const ropstenWethAbi = require('./abi/ropstenWeth.json')
const humanTokenAbi = require('./abi/humanToken.json')

console.log(`starting app in env: ${JSON.stringify(process.env, null, 1)}`)
const hubUrl = process.env.REACT_APP_HUB_URL.toLowerCase()
//const providerUrl = process.env.REACT_APP_ETHPROVIDER_URL.toLowerCase()
const tokenAddress = process.env.REACT_APP_TOKEN_ADDRESS.toLowerCase()
const hubWalletAddress = process.env.REACT_APP_HUB_WALLET_ADDRESS.toLowerCase()
const channelManagerAddress = process.env.REACT_APP_CHANNEL_MANAGER_ADDRESS.toLowerCase()

const HASH_PREAMBLE = 'SpankWallet authentication message:'

const opts = {
  headers: {
    'Content-Type': 'application/json; charset=utf-8',
    'Authorization': 'Bearer foo'
  },
  withCredentials: true
}

export const store = createStore(setWallet, null);

class App extends Component {
  constructor(props) {
    super(props);
    this.state = {
      selectedWallet: null,
      walletOptions: [],
      metamask: {
        address: null,
        balance: 0,
        tokenBalance: 0
      },
      usingMetamask: false,
      hubWallet: {
        address: hubWalletAddress,
        balance: 0,
        tokenBalance: 0
      },
      channelManager: {
        address: channelManagerAddress,
        balance: 0,
        tokenBalance: 0
      },
      depositVal: {
        amountWei: "0",
        amountToken: "0"
      },
      exchangeVal: "100",
      paymentVal: {
        meta: {
          purchaseId: "payment"
        },
        payments: [
          {
            recipient: "0x0",
            amount: {
              amountWei: "100",
              amountToken: "0"
            }
          }
        ]
      },
      withdrawalVal: {
        withdrawalWeiUser: "100",
        tokensToSell: "0",
        withdrawalTokenUser: "0",
        weiToSell: "0",
        exchangeRate: "0.00",
        recipient: "0x0"
      },
      authorized: false,
      web3: null,
      wallet: null,
      address: null,
      balance: 0,
      tokenBalance: 0,
      toggleKey: false,
      walletSet: false,
      keyEntered: "",
      approvalWeiUser: "10000",
      recipient: hubWalletAddress,
      connext: null,
      channelState: null,
      exchangeRate: "0.00",
      tokenContract: null
    };
    this.toggleKey = this.toggleKey.bind(this);
  }

  async componentDidMount() {
    try {
<<<<<<< HEAD
      // New provider code
      const providerOpts = new ProviderOptions(store).approving();
      const provider = clientProvider(providerOpts);
      const web3 = new Web3(provider);
      await this.setState({ web3 });

      console.log("set up web3 successfully");

      // create wallet. TODO: maintain wallet or use some kind of auth instead of generating new one.
      // as is, if you don't write down the privkey in the store you can't recover the wallet
      const wallet = await this.walletHandler();
      console.log('wallet: ', wallet);
      // web3.eth.sign = wallet.sign
      // web3.eth.signTransaction = wallet.signTransaction
      await this.setState({ web3 });

      // make sure wallet is linked to chain
      store.dispatch({
        type: "SET_WALLET",
        text: wallet
      });

      this.setState({ wallet: store.getState()[0] }); //newWallet});

      console.log("Set up wallet:");
      console.log(store.getState()[0]);

      this.setState({
        tokenContract: new web3.eth.Contract(humanTokenAbi, tokenAddress)
      })
      console.log(`Set up token contract at ${tokenAddress}`);

      // get address
      const address = wallet.getAddressString()
      this.setState({ address });

      const walletOptions = [
        { value: {
            address:this.state.metamask.address,
            ETHBalance:this.state.metamask.balance,
            TSTBalance:this.state.metamask.tokenBalance
          }, 
          label: 'Metamask' },
        { value: {
          address:this.state.address,
          ETHBalance:this.state.balance,
          TSTBalance:this.state.tokenBalance
        }, 
        label: 'Browser' },
        { value: {
          address:this.state.channelManager.address,
          ETHBalance:this.state.channelManager.balance,
          TSTBalance:this.state.channelManager.tokenBalance
        }, 
        label: 'ChannelManager' },
        { value: {
          address:this.state.hubWallet.address,
          ETHBalance:this.state.hubWallet.balance,
          TSTBalance:this.state.hubWallet.tokenBalance
        }, 
        label: 'Hub' },
        ]

      this.setState({
          walletOptions: walletOptions
      });

      console.log(`wallet state set: ${JSON.stringify(this.state.walletOptions)}`)


      console.log(`instantiating connext with hub as: ${hubUrl}`);
      console.log(`web3 address : ${await web3.eth.getAccounts()}`);
      console.log("Setting up connext...");

      // *** Instantiate the connext client ***
      const connext = getConnextClient({
        web3,
        hubAddress: hubWalletAddress, //"0xfb482f8f779fd96a857f1486471524808b97452d" ,
        hubUrl: hubUrl, //http://localhost:8080,
        contractAddress: channelManagerAddress, //"0xa8c50098f6e144bf5bae32bdd1ed722e977a0a42",
        user: address.toLowerCase(),
        tokenAddress,
      });

      console.log("Successfully set up connext!");

      await connext.start(); // start polling
      //console.log('Pollers started! Good morning :)')
      connext.on("onStateChange", state => {
        console.log("Connext state changed:", state);
        this.setState({
          channelState: state.persistent.channel
        });
      });

      await this.setState({ connext: connext });
      console.log(`Channel state: ${JSON.stringify(this.state.channelState, null, 2)}`);

      await this.refreshBalances();

      await this.authorizeHandler();

=======
      await this.setWalletAndProvider(false)
>>>>>>> 481c2d44
      this.pollExchangeRate();
    } catch (error) {
      alert(`Failed to load web3 or Connext. Check console for details.`);
      console.log(error);
    }
  }

  async pollExchangeRate() {
    const getRate = async () => {
      const response = await fetch('https://api.coinbase.com/v2/exchange-rates?currency=ETH')
      const json = await response.json()
      console.log('latest ETH->USD exchange rate: ', json.data.rates.USD);
      this.setState({
        exchangeRate: json.data.rates.USD
      })
    }
    getRate()
    setInterval(() => {
      getRate()
    }, 10000);
  }

  updateApprovalHandler(evt) {
    this.setState({
      approvalWeiUser: evt.target.value
    });
  }

  walletChangeHandler = async (selectedWallet) => {
    this.setState({ selectedWallet, });
    if (selectedWallet.label === "Metamask") {
      await this.setWalletAndProvider(true)
    } else {
      await this.setWalletAndProvider(false)
    }

    await this.authorizeHandler();

    await this.setConnext()

    await this.refreshBalances()

    console.log(`Option selected:`, selectedWallet);
  }

  async updateDepositHandler(evt, token) {
    var value = evt.target.value;
    if (token === "ETH") {
      await this.setState(oldState => {
        oldState.depositVal.amountWei = value;
        return oldState;
      });
    } else if (token === "TST") {
      await this.setState(oldState => {
        oldState.depositVal.amountToken = value;
        return oldState;
      });
    }
    //console.log(`Updated depositVal: ${JSON.stringify(this.state.depositVal,null,2)}`)
  }

  async updateExchangeHandler(evt) {
    var value = evt.target.value;
    await this.setState(oldState => {
      oldState.exchangeVal = value;
      return oldState;
    });
    console.log(`Updated exchangeVal: ${JSON.stringify(this.state.exchangeVal, null, 2)}`);
  }

  async updateWithdrawHandler(evt, token) {
    var value = evt.target.value;
    if (token === "ETH") {
      await this.setState(oldState => {
        oldState.withdrawalVal.withdrawalWeiUser = value;
        return oldState;
      });
    } else if (token === "TST") {
      await this.setState(oldState => {
        oldState.withdrawalVal.tokensToSell = value;
        return oldState;
      });
    } else if (token === "recipient") {
      await this.setState(oldState => {
        oldState.withdrawalVal.recipient = value;
        return oldState;
      });
    }
    console.log(`Updated withdrawalVal: ${JSON.stringify(this.state.withdrawalVal, null, 2)}`);
  }

  async updatePaymentHandler(evt, token) {
    var value = evt.target.value;
    if (token === "ETH") {
      await this.setState(oldState => {
        oldState.paymentVal.payments[0].amount.amountWei = value;
        return oldState;
      });
    } else if (token === "TST") {
      await this.setState(oldState => {
        oldState.paymentVal.payments[0].amount.amountToken = value;
        return oldState;
      });
    } else if (token === "recipient") {
      await this.setState(oldState => {
        oldState.paymentVal.payments[0].recipient = value;
        return oldState;
      });
    }
    console.log(`Updated paymentVal: ${JSON.stringify(this.state.paymentVal, null, 2)}`);
  }

  async approvalHandler(evt) {
    const web3 = this.state.web3
    const tokenContract = this.state.tokenContract
    const approveFor = channelManagerAddress;
    const toApprove = this.state.approvalWeiUser;
    const toApproveBn = eth.utils.bigNumberify(toApprove);
    const nonce = await web3.eth.getTransactionCount(this.state.wallet.address);
    const depositResGas = await tokenContract.methods.approve(approveFor, toApproveBn).estimateGas();
    let tx = new Tx({
      to: tokenAddress,
      nonce: nonce,
      from: this.state.wallet.address,
      gasLimit: depositResGas * 2,
      data: tokenContract.methods.approve(approveFor, toApproveBn).encodeABI()
    })
    tx.sign(Buffer.from(this.state.wallet.privateKey.substring(2), 'hex'))
    let signedTx = '0x' + tx.serialize().toString('hex')
    let sentTx = web3.eth.sendSignedTransaction(signedTx, (err) => { if (err) console.error(err) })
    sentTx
      .once('transactionHash', (hash) => { console.log(`tx broadcasted, hash: ${hash}`) })
      .once('receipt', (receipt) => { console.log(`tx mined, receipt: ${JSON.stringify(receipt)}`) })
    console.log(`Sent tx: ${typeof sentTx} with keys ${Object.keys(sentTx)}`);
  }

  //Connext Helpers

  async depositHandler() {
    const tokenContract = this.state.tokenContract
    let approveFor = channelManagerAddress;
    let approveTx = await tokenContract.methods.approve(approveFor, this.state.depositVal);
    console.log(approveTx);

    try {
      const wei = this.state.depositVal.amountWei
      const tokens = this.state.depositVal.amountToken

      if (wei !== "0") {
        console.log("found wei deposit")
        if (wei >= this.state.balance) {
          const weiNeeded = wei - this.state.balance
          await this.getEther(weiNeeded)
        }
      }

      if (tokens !== "0") {
        console.log("found token deposit")
        if (tokens >= this.state.tokenBalance) {
          const tokensNeeded = tokens - this.state.tokenBalance
          await this.getTokens(tokensNeeded)
        }
      }

    } catch (e) {
      console.log(`error fetching deposit from metamask: ${e}`)
    }


    console.log(`Depositing: ${JSON.stringify(this.state.depositVal, null, 2)}`);
    let depositRes = await this.state.connext.deposit(this.state.depositVal);
    console.log(`Deposit Result: ${JSON.stringify(depositRes, null, 2)}`);
  }

  async exchangeHandler() {
    console.log(`Exchanging: ${JSON.stringify(this.state.exchangeVal, null, 2)}`);
    let exchangeRes = await this.state.connext.exchange(this.state.exchangeVal, "wei");
    console.log(`Exchange Result: ${JSON.stringify(exchangeRes, null, 2)}`);
  }

  async paymentHandler() {
    console.log(`Submitting payment: ${JSON.stringify(this.state.paymentVal, null, 2)}`);
    let paymentRes = await this.state.connext.buy(this.state.paymentVal);
    console.log(`Payment result: ${JSON.stringify(paymentRes, null, 2)}`);
  }

  async withdrawalHandler(max) {
    let withdrawalVal = { ...this.state.withdrawalVal, exchangeRate: this.state.exchangeRate }
    if (max) {
      withdrawalVal.recipient = this.state.metamask.address
      withdrawalVal.tokensToSell = this.state.channelState.balanceTokenUser
      withdrawalVal.withdrawalWeiUser = this.state.channelState.balanceWeiUser
    }
    console.log(`Withdrawing: ${JSON.stringify(this.state.withdrawalVal, null, 2)}`);
    let withdrawalRes = await this.state.connext.withdraw(withdrawalVal);
    console.log(`Withdrawal result: ${JSON.stringify(withdrawalRes, null, 2)}`);
  }

  async collateralHandler() {
    console.log(`Requesting Collateral`);
    let collateralRes = await this.state.connext.requestCollateral();
    console.log(`Collateral result: ${JSON.stringify(collateralRes, null, 2)}`);
  }

  // Other Helpers
  getKey() {
    console.log(store.getState()[0]);
    function _innerGetKey() {
      const key = store.getState()[0].mnemonic;
      return key;
    }
    let privKey = _innerGetKey();
    console.log(`privkey: ${JSON.stringify(privKey)}`)
    return privKey;
  }

  toggleKey(evt) {
    evt.preventDefault();
    this.setState(prevState => ({ toggleKey: !prevState.toggleKey }), () => { });
  }

  // WalletHandler - it works but i'm running into some lifecycle issues. for option for user
  // to create wallet from privkey to display,
  // wallet creation needs to be in componentDidUpdate. but everything goes haywire when that happens so idk

  async walletHandler() {
    let wallet;
    let key = this.state.keyEntered;
    if (key) wallet = createWalletFromKey(key);
    else {
      wallet = await findOrCreateWallet(this.state.web3);
    }
    this.setState({ walletSet: true });
    return wallet;
  }

  updateWalletHandler(evt) {
    this.setState({
      keyEntered: evt.target.value
    });
    console.log(`Updating state : ${this.state.depositVal}`);
  }

  async createWallet() {
    await createWallet(this.state.web3);
    window.location.reload(true);
  }

  async authorizeHandler(evt) {
    const web3 = this.state.web3
    const challengeRes = await axios.post(`${hubUrl}/auth/challenge`, {}, opts);

    const hash = web3.utils.sha3(`${HASH_PREAMBLE} ${web3.utils.sha3(challengeRes.data.nonce)} ${web3.utils.sha3("localhost")}`)

    const signature = await web3.eth.personal.sign(hash, this.state.address)

    try {
      let authRes = await axios.post(
        `${hubUrl}/auth/response`,
        {
          nonce: challengeRes.data.nonce,
          address: this.state.address,
          origin: "localhost",
          signature,
        },
        opts
      );
      const token = authRes.data.token;
      document.cookie = `hub.sid=${token}`;
      console.log(`cookie set: ${token}`);
      const res = await axios.get(`${hubUrl}/auth/status`, opts);
      if (res.data.success) {
        this.setState({ authorized: true });
      } else {
        this.setState({ authorized: false });
      }
      console.log(`Auth status: ${JSON.stringify(res.data)}`);
    } catch (e) {
      console.log(e);
    }
  }

  // to get tokens from metamask to browser wallet
  async getTokens(amountToken) {
    let web3 = window.web3;
    console.log(web3)
    if (!web3) {
      alert("You need to install & unlock metamask to do that");
      return;
    }
    const metamaskProvider = new Web3(web3.currentProvider);
    const address = (await metamaskProvider.eth.getAccounts())[0];
    if (!address) {
      alert("You need to install & unlock metamask to do that");
      return;
    }

    const tokenContract = new metamaskProvider.eth.Contract(humanTokenAbi, tokenAddress);

    let tokens = amountToken
    console.log(`Sending ${tokens} tokens from ${address} to ${store.getState()[0].getAddressString()}`);

    console.log('state:')
    console.log(this.state)

    let approveTx = await tokenContract.methods.transfer(store.getState()[0].getAddressString(), tokens).send({
      from: address,
      gas: "81000"
    });

    console.log(approveTx);
  }

  // to get tokens from metamask to browser wallet
  async getEther(amountWei) {
    let web3 = window.web3;
    console.log(web3)
    if (!web3) {
      alert("You need to install & unlock metamask to do that");
      return;
    }
    const metamaskProvider = new eth.providers.Web3Provider(web3.currentProvider);
    const metamask = metamaskProvider.getSigner();
    const address = (await metamask.provider.listAccounts())[0];
    if (!address) {
      alert("You need to install & unlock metamask to do that");
      return;
    }
    const sentTx = await metamask.sendTransaction({
      to: store.getState()[0].getAddressString(),
      value: eth.utils.bigNumberify(amountWei),
      gasLimit: eth.utils.bigNumberify("21000")
    });
    console.log(`Eth sent to: ${store.getState()[0].getAddressString()}. Tx: `, sentTx);
  }

  // ** wrapper for ethers getBalance. probably breaks for tokens
  async refreshBalances() {
    const web3 = this.state.web3
    const tokenContract = this.state.tokenContract
    // get browser wallet balance
    const browserAddr = store.getState()[0].getAddressString()
    const balance = (await web3.eth.getBalance(browserAddr))
    console.log('found eth balance:', balance)

    const tokenBalance = Number(await tokenContract.methods.balanceOf(browserAddr).call()) / 1000000000000000000;
    this.setState({ balance: balance, tokenBalance: tokenBalance });

    // get metamask wallet balance
    let metamaskWeb3 = window.web3;
    if (!metamaskWeb3) {
      alert("You need to install & unlock metamask to do that");
      return;
    }
    const metamaskProvider = new eth.providers.Web3Provider(metamaskWeb3.currentProvider);
    const metamask = metamaskProvider.getSigner();
    const mmAddress = (await metamask.provider.listAccounts())[0];
    if (!mmAddress) {
      this.setState({ metamask: { address: "unavailable", balance: 0, tokenBalance: 0 } });
      return;
    }
    const mmBalance = Number(await web3.eth.getBalance(mmAddress)) / 1000000000000000000;
    const mmTokenBalance = Number(await tokenContract.methods.balanceOf(mmAddress).call()) / 1000000000000000000;
    this.setState({
      metamask: {
        address: mmAddress,
        balance: mmBalance,
        tokenBalance: mmTokenBalance
      }
    });

    // get hub wallet balance
    const hubBalance = Number(await web3.eth.getBalance(hubWalletAddress)) / 1000000000000000000;
    const hubTokenBalance = Number(await tokenContract.methods.balanceOf(hubWalletAddress).call()) / 1000000000000000000;
    this.setState({
      hubWallet: {
        address: hubWalletAddress,
        balance: hubBalance,
        tokenBalance: hubTokenBalance
      }
    });

    // get channel manager balance
    const cmBalance = Number(await web3.eth.getBalance(channelManagerAddress)) / 1000000000000000000;
    const cmTokenBalance = Number(await tokenContract.methods.balanceOf(channelManagerAddress).call()) / 1000000000000000000;
    this.setState({
      channelManager: {
        address: channelManagerAddress,
        balance: cmBalance,
        tokenBalance: cmTokenBalance
      }
    });

    console.log("balances refreshed!")
  }

  async setConnext() {
    const { web3, hubWallet, address, } = this.state
    console.log(`instantiating connext with hub as: ${hubUrl}`);
    console.log(`web3 address : ${await web3.eth.getAccounts()}`);

    const opts = {
      web3,
      hubAddress: hubWallet.address,
      //"0xfb482f8f779fd96a857f1486471524808b97452d" ,
      hubUrl: hubUrl, //http://localhost:8080,
      contractAddress: channelManagerAddress, //"0xa8c50098f6e144bf5bae32bdd1ed722e977a0a42",
      user: address.toLowerCase(),
      tokenAddress,
    }

    console.log("Setting up connext with opts:", opts);

    // *** Instantiate the connext client ***
    const connext = getConnextClient(opts);

    console.log("Successfully set up connext!");

    await connext.start(); // start polling
    //console.log('Pollers started! Good morning :)')
    connext.on("onStateChange", state => {
      console.log("Connext state changed:", state);
      this.setState({
        channelState: state.persistent.channel,
      });
    });

    this.setState({ connext, });
    const channelState = connext.state ? connext.state.persistent.channel : null
    this.setState({ channelState })
    console.log(`This is connext state: ${JSON.stringify(this.state.channelState, null, 2)}`);
  }

  async setWalletAndProvider(metamask = false) {
    this.setState({ usingMetamask: metamask, authorized: false })
    let web3
    let address
    let wallet
    // get metamask address defaults
    const windowProvider = window.web3;
    if (!windowProvider) {
      console.log("Metamask is not detected.");
    }
    const metamaskWeb3 = new Web3(windowProvider.currentProvider);
    const metamaskAddr = (await metamaskWeb3.eth.getAccounts())[0].toLowerCase()
    console.log('detected metamask address:', metamaskAddr)

    try {
      if (metamask) {
        this.setState({ usingMetamask: true, })
        if (!windowProvider) {
          alert("You need to install & unlock metamask to do that");
          return;
        }
        address = (await metamaskWeb3.eth.getAccounts())[0].toLowerCase();
        if (!address) {
          alert("You need to install & unlock metamask to do that");
          return;
        }
        wallet = await this.walletHandler()
        web3 = metamaskWeb3
      } else {
        // New provider code
        const providerOpts = new ProviderOptions(store).approving();
        const provider = clientProvider(providerOpts);
        web3 = new Web3(provider);
        // create wallet. TODO: maintain wallet or use some kind of auth instead of generating new one.
        // as is, if you don't write down the privkey in the store you can't recover the wallet
        wallet = await this.walletHandler()
        address = wallet.getAddressString().toLowerCase()
      }

      await this.setState({ web3 });
      console.log("set up web3 successfully");

      console.log('wallet: ', wallet);
      // make sure wallet is linked to chain
      store.dispatch({
        type: "SET_WALLET",
        text: wallet
      });
      this.setState({ wallet: store.getState()[0] })

      this.setState({ address })
      console.log("Set up wallet:", address);

      const tokenContract = new web3.eth.Contract(humanTokenAbi, tokenAddress)
      this.setState({ tokenContract })
      console.log("Set up token contract");


      console.log('updating balances before setting wallet options...')

      await this.refreshBalances()

      // set wallet options
      const walletOptions = [
        {
          value: {
            address: metamaskAddr,
            ETHBalance: this.state.metamask.balance,
            TSTBalance: this.state.metamask.tokenBalance
          },
          label: 'Metamask'
        },
        {
          value: {
            address: wallet.getAddressString(),
            ETHBalance: this.state.balance,
            TSTBalance: this.state.tokenBalance
          },
          label: 'Browser'
        },
        {
          value: {
            address: this.state.channelManager.address,
            ETHBalance: this.state.channelManager.balance,
            TSTBalance: this.state.channelManager.tokenBalance
          },
          label: 'ChannelManager'
        },
        {
          value: {
            address: this.state.hubWallet.address,
            ETHBalance: this.state.hubWallet.balance,
            TSTBalance: this.state.hubWallet.tokenBalance
          },
          label: 'Hub'
        },
      ]

      this.setState({
        walletOptions,
      });

      console.log(`wallet state set: ${JSON.stringify(this.state.walletOptions)}`)

    } catch (error) {
      alert(`Failed to load web3 or Connext. Check console for details.`);
      console.log(error);
    }
  }

  render() {
    return (
      <div className="app">
        <div className="row" style={{ justifyContent: 'center', fontFamily: 'Comfortaa' }}>
          <h1> Connext Starter Kit</h1>
        </div>
        <div className="row">
          <div className="column">
            <h2 style={{ justifyContent: 'center', fontFamily: 'Comfortaa' }}>Deposit</h2>
            {this.state.authorized ?
              (<div>
                Wallet authorized!
              </div>
              )
              : (
                this.state.walletSet ?
                  (
                    <div>
                      Wallet not selected.
                </div>
                  )
                  :
                  (
                    <div>
                      Awaiting wallet authorization....
                </div>
                  ))
            }
            {/* <br /> <br />
              <button className="btn" onClick={evt => this.getTokens(evt)}>
                Get 1 Token from Metamask
              </button>
              <button className="btn" onClick={evt => this.getEther(evt)}>
                Get 1 Ether from Metamask
              </button> */}
            <br /> <br />
            <div>
              <div className="value-entry">
                Enter ETH deposit amount in Wei:&nbsp;&nbsp;
                  <input defaultValue={0} onChange={evt => this.updateDepositHandler(evt, "ETH")} />
              </div>
              <div className="value-entry">
                Enter TST deposit amount in Wei:&nbsp;&nbsp;
                  <input defaultValue={0} onChange={evt => this.updateDepositHandler(evt, "TST")} />
              </div>
              <button className="btn" onClick={evt => this.depositHandler(evt)}>
                Deposit to Channel
                </button>{" "}
              &nbsp;
                <br /> <br />
            </div>
          </div>
          <div className="column">
            <h2 style={{ justifyContent: 'center', fontFamily: 'Comfortaa' }}>Swap</h2>
            <p>Swaps will be made in-channel. Currently only ETH->Token swaps are supported.</p>
            <div className="value-entry">
              Enter ETH amount in Wei:&nbsp;&nbsp;
                <input defaultValue={100} onChange={evt => this.updateExchangeHandler(evt)} />
            </div>
            <button className="btn" onClick={evt => this.exchangeHandler(evt)}>
              Make a Swap
              </button>{" "}
            &nbsp;
              <br /> <br />
          </div>
          <div className="column">
            <h2 style={{ justifyContent: 'center', fontFamily: 'Comfortaa' }}>Payment</h2>
            <div className="value-entry">
              Enter recipient address:&nbsp;&nbsp;
                <input defaultValue={`0x...`} onChange={evt => this.updatePaymentHandler(evt, "recipient")} />
<<<<<<< HEAD
              </div>
              <div className="value-entry">
                Enter ETH payment amount in Wei:&nbsp;&nbsp;
                <input defaultValue={100} onChange={evt => this.updatePaymentHandler(evt, "ETH")} />
              </div>
              <div className="value-entry">
                Enter TST payment amount in Wei:&nbsp;&nbsp;
                <input defaultValue={0} onChange={evt => this.updatePaymentHandler(evt, "TST")} />
              </div>
              <button className="btn" onClick={evt => this.paymentHandler(evt)}>
                Make a Payment
=======
            </div>
            <div className="value-entry">
              Enter ETH payment amount in Wei:&nbsp;&nbsp;
                <input defaultValue={0} onChange={evt => this.updatePaymentHandler(evt, "ETH")} />
            </div>
            <div className="value-entry">
              Enter TST payment amount in Wei:&nbsp;&nbsp;
                <input defaultValue={100} onChange={evt => this.updatePaymentHandler(evt, "TST")} />
            </div>
            <button className="btn" onClick={evt => this.paymentHandler(evt)}>
              Make a Payment
>>>>>>> 481c2d44
              </button>{" "}
            &nbsp;
              <button className="btn" onClick={evt => this.collateralHandler(evt)}>
              Request Collateral
              </button>{" "}
            &nbsp;
              <br /> <br />
          </div>
          <div className="column">
            <h2 style={{ justifyContent: 'center', fontFamily: 'Comfortaa' }}>Withdrawal</h2>
            <div className="value-entry">
              Enter recipient address:&nbsp;&nbsp;
                <input defaultValue={`0x...`} onChange={evt => this.updateWithdrawHandler(evt, "recipient")} />
            </div>
            <div className="value-entry">
              Enter ETH withdrawal amount in Wei:&nbsp;&nbsp;
                <input defaultValue={100} onChange={evt => this.updateWithdrawHandler(evt, "ETH")} />
            </div>
            <div className="value-entry">
              Enter TST withdrawal amount in Wei:&nbsp;&nbsp;
                <input defaultValue={0} onChange={evt => this.updateWithdrawHandler(evt, "TST")} />
            </div>
            <button className="btn" onClick={() => this.withdrawalHandler()}>
              Withdraw from Channel
              </button>{" "}
            &nbsp;
              <button className="btn" onClick={() => this.withdrawalHandler(true)}>
              Withdraw Max from Channel to MetaMask
              </button>{" "}
            &nbsp;
              <br /> <br />
          </div>
        </div>
        <div className="row">
          <div className="column">
            <h2 style={{ fontFamily: 'Comfortaa' }}>Wallet Information</h2>
            <Select
              value={this.state.selectedWallet}
              onChange={this.walletChangeHandler}
              options={this.state.walletOptions}
            />
            {this.state.selectedWallet ?
              (<div>
                <h2>Wallet Details: {this.state.selectedWallet.label}</h2>
                <p>Address: {this.state.selectedWallet.value.address}</p>
                <p>ETH Balance: {this.state.selectedWallet.value.ETHBalance} </p>
                <p>TST Balance: {this.state.selectedWallet.value.TSTBalance} </p>
                {this.state.walletSet ? (
                  <div>
                    <p>
                      <button className="btn" onClick={this.toggleKey}>
                        {this.state.toggleKey ? <span>Hide Browser Wallet Mnemonic</span> : <span>Reveal Browser Wallet Mnemonic</span>}
                      </button>
                      {this.state.toggleKey ? <span>{this.getKey()}</span> : null}
                    </p>
                    <button className="btn" onClick={() => this.createWallet()}>
                      Create New Browser Wallet
                  </button>
                  </div>
                ) : (
                    <div>
                      Enter your private key. If you do not have a wallet, leave blank and we'll create one for you.
                  <div>
                        <input defaultValue={""} onChange={evt => this.updateWalletHandler(evt)} />
                      </div>
                      <button className="btn">Get wallet</button>
                    </div>
                  )}
              </div>)
              :
              (<div><p>No wallet selected</p>
              </div>
              )
            }

          </div>

          <div className="column">
            <h2 style={{ fontFamily: 'Comfortaa' }}>Channel Information</h2>
            <div>
              <span style={{ fontWeight: "bold" }}>User Wei Balance:</span> {this.state.channelState ? this.state.channelState.balanceWeiUser : null}
              <br />
              <span style={{ fontWeight: "bold" }}>User Token Balance: </span>{this.state.channelState ? this.state.channelState.balanceTokenUser : null}
              <br />
            </div>
            <div>
              <span style={{ fontWeight: "bold" }}>Hub Wei Balance: </span> {this.state.channelState ? this.state.channelState.balanceWeiHub : null}
              <br />
              <span style={{ fontWeight: "bold" }}>Hub Token Balance:</span> {this.state.channelState ? this.state.channelState.balanceTokenHub : null}
            </div>
            <p>Token Address: {tokenAddress}</p>
          </div>
        </div>
      </div>
    );
  }
}

export default App;<|MERGE_RESOLUTION|>--- conflicted
+++ resolved
@@ -106,112 +106,7 @@
 
   async componentDidMount() {
     try {
-<<<<<<< HEAD
-      // New provider code
-      const providerOpts = new ProviderOptions(store).approving();
-      const provider = clientProvider(providerOpts);
-      const web3 = new Web3(provider);
-      await this.setState({ web3 });
-
-      console.log("set up web3 successfully");
-
-      // create wallet. TODO: maintain wallet or use some kind of auth instead of generating new one.
-      // as is, if you don't write down the privkey in the store you can't recover the wallet
-      const wallet = await this.walletHandler();
-      console.log('wallet: ', wallet);
-      // web3.eth.sign = wallet.sign
-      // web3.eth.signTransaction = wallet.signTransaction
-      await this.setState({ web3 });
-
-      // make sure wallet is linked to chain
-      store.dispatch({
-        type: "SET_WALLET",
-        text: wallet
-      });
-
-      this.setState({ wallet: store.getState()[0] }); //newWallet});
-
-      console.log("Set up wallet:");
-      console.log(store.getState()[0]);
-
-      this.setState({
-        tokenContract: new web3.eth.Contract(humanTokenAbi, tokenAddress)
-      })
-      console.log(`Set up token contract at ${tokenAddress}`);
-
-      // get address
-      const address = wallet.getAddressString()
-      this.setState({ address });
-
-      const walletOptions = [
-        { value: {
-            address:this.state.metamask.address,
-            ETHBalance:this.state.metamask.balance,
-            TSTBalance:this.state.metamask.tokenBalance
-          }, 
-          label: 'Metamask' },
-        { value: {
-          address:this.state.address,
-          ETHBalance:this.state.balance,
-          TSTBalance:this.state.tokenBalance
-        }, 
-        label: 'Browser' },
-        { value: {
-          address:this.state.channelManager.address,
-          ETHBalance:this.state.channelManager.balance,
-          TSTBalance:this.state.channelManager.tokenBalance
-        }, 
-        label: 'ChannelManager' },
-        { value: {
-          address:this.state.hubWallet.address,
-          ETHBalance:this.state.hubWallet.balance,
-          TSTBalance:this.state.hubWallet.tokenBalance
-        }, 
-        label: 'Hub' },
-        ]
-
-      this.setState({
-          walletOptions: walletOptions
-      });
-
-      console.log(`wallet state set: ${JSON.stringify(this.state.walletOptions)}`)
-
-
-      console.log(`instantiating connext with hub as: ${hubUrl}`);
-      console.log(`web3 address : ${await web3.eth.getAccounts()}`);
-      console.log("Setting up connext...");
-
-      // *** Instantiate the connext client ***
-      const connext = getConnextClient({
-        web3,
-        hubAddress: hubWalletAddress, //"0xfb482f8f779fd96a857f1486471524808b97452d" ,
-        hubUrl: hubUrl, //http://localhost:8080,
-        contractAddress: channelManagerAddress, //"0xa8c50098f6e144bf5bae32bdd1ed722e977a0a42",
-        user: address.toLowerCase(),
-        tokenAddress,
-      });
-
-      console.log("Successfully set up connext!");
-
-      await connext.start(); // start polling
-      //console.log('Pollers started! Good morning :)')
-      connext.on("onStateChange", state => {
-        console.log("Connext state changed:", state);
-        this.setState({
-          channelState: state.persistent.channel
-        });
-      });
-
-      await this.setState({ connext: connext });
-      console.log(`Channel state: ${JSON.stringify(this.state.channelState, null, 2)}`);
-
-      await this.refreshBalances();
-
-      await this.authorizeHandler();
-
-=======
       await this.setWalletAndProvider(false)
->>>>>>> 481c2d44
       this.pollExchangeRate();
     } catch (error) {
       alert(`Failed to load web3 or Connext. Check console for details.`);
@@ -825,19 +720,6 @@
             <div className="value-entry">
               Enter recipient address:&nbsp;&nbsp;
                 <input defaultValue={`0x...`} onChange={evt => this.updatePaymentHandler(evt, "recipient")} />
-<<<<<<< HEAD
-              </div>
-              <div className="value-entry">
-                Enter ETH payment amount in Wei:&nbsp;&nbsp;
-                <input defaultValue={100} onChange={evt => this.updatePaymentHandler(evt, "ETH")} />
-              </div>
-              <div className="value-entry">
-                Enter TST payment amount in Wei:&nbsp;&nbsp;
-                <input defaultValue={0} onChange={evt => this.updatePaymentHandler(evt, "TST")} />
-              </div>
-              <button className="btn" onClick={evt => this.paymentHandler(evt)}>
-                Make a Payment
-=======
             </div>
             <div className="value-entry">
               Enter ETH payment amount in Wei:&nbsp;&nbsp;
@@ -849,7 +731,6 @@
             </div>
             <button className="btn" onClick={evt => this.paymentHandler(evt)}>
               Make a Payment
->>>>>>> 481c2d44
               </button>{" "}
             &nbsp;
               <button className="btn" onClick={evt => this.collateralHandler(evt)}>
